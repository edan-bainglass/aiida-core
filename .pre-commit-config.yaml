--- conflicted
+++ resolved
@@ -230,12 +230,8 @@
     language: system
     files: >-
       (?x)^(
-<<<<<<< HEAD
         setup.json|
         setup.py|
-        utils/validate_pyproject|
-=======
-        setup_requirements.py|
         utils/validate_pyproject.py|
       )$
     pass_filenames: false
@@ -248,7 +244,6 @@
         setup_requirements.py|
         utils/validate_pyproject.py|
         environment.yml|
->>>>>>> 5592f81d
       )$
     pass_filenames: false
 
