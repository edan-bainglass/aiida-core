# -*- coding: utf-8 -*-
###########################################################################
# Copyright (c), The AiiDA team. All rights reserved.                     #
# This file is part of the AiiDA code.                                    #
#                                                                         #
# The code is hosted on GitHub at https://github.com/aiidateam/aiida_core #
# For further information on the license, see the LICENSE.txt file        #
# For further information please visit http://www.aiida.net               #
###########################################################################

import sys
import click
<<<<<<< HEAD
import threading
=======
import logging
from tabulate import tabulate
from aiida.cmdline.commands import work, verdi
>>>>>>> 7079842e
from aiida.cmdline.baseclass import VerdiCommandWithSubcommands



CONTEXT_SETTINGS = dict(help_option_names=['-h', '--help'])

LOG_LEVEL_MAPPING = {
    levelname: i for levelname, i in [
        (logging.getLevelName(i), i) for i in range(logging.CRITICAL + 1)
    ]
    if not levelname.startswith('Level')
}
LOG_LEVELS = LOG_LEVEL_MAPPING.keys()

class Work(VerdiCommandWithSubcommands):
    """
    Manage the (new) AiiDA workflows
    """

    def __init__(self):
        self.valid_subcommands = {
            self.abort.__name__: (self.abort, self.complete_none),
            self.list.__name__: (self.list, self.complete_none),
            self.pause.__name__: (self.pause, self.complete_none),
            self.play.__name__: (self.play, self.complete_none),
            self.report.__name__: (self.report, self.complete_none),
            self.status.__name__: (self.status, self.complete_none),
            self.tree.__name__: (self.tree, self.complete_none),
            self.checkpoint.__name__: (self.checkpoint, self.complete_none),
            self.watch.__name__: (self.watch, self.complete_none),
        }

    def abort(self, *args):
        ctx = do_abort.make_context('abort', sys.argv[3:])
        with ctx:
            do_abort.invoke(ctx)

    def list(self, *args):
        ctx = do_list.make_context('list', sys.argv[3:])
        with ctx:
            do_list.invoke(ctx)

    def pause(self, *args):
        ctx = do_pause.make_context('pause', sys.argv[3:])
        with ctx:
            do_pause.invoke(ctx)

    def play(self, *args):
        ctx = do_play.make_context('play', sys.argv[3:])
        with ctx:
            do_play.invoke(ctx)

    def report(self, *args):
        ctx = do_report.make_context('report', sys.argv[3:])
        with ctx:
            do_report.invoke(ctx)

    def status(self, *args):
        ctx = do_status.make_context('status', sys.argv[3:])
        with ctx:
            do_status.invoke(ctx)

    def tree(self, *args):
        ctx = do_tree.make_context('tree', sys.argv[3:])
        with ctx:
            do_tree.invoke(ctx)

    def checkpoint(self, *args):
        ctx = do_checkpoint.make_context('checkpoint', sys.argv[3:])
        with ctx:
            do_checkpoint.invoke(ctx)

    def watch(self, *args):
        ctx = do_watch.make_context('watch', sys.argv[3:])
        with ctx:
            do_watch.invoke(ctx)


def _create_control_response_str(response):
    host_info = response[plum.rmq.util.HOST_KEY]
    return "{} (pid={}@{})".format(
        response[plum.rmq.control.RESULT_KEY],
        host_info['pid'], host_info['hostname'])


def _print_control_response(pid, response):
    if response is None:
        msg = "Response timed out"
    else:
        msg = _create_control_response_str(response)

    click.echo("{}: {}".format(pid, msg))


@click.command('abort', context_settings=CONTEXT_SETTINGS)
@click.option('-m', '--msg', type=str,
              help="A message indicating the reason for aborting")
@click.option('-t', '--timeout', type=float, default=1.,
              help="Wait for this long for the abort message to be acknowledged")
@click.argument('pids', type=str, nargs=-1)
def do_abort(msg, timeout, pids):
    from aiida.backends.utils import load_dbenv, is_dbenv_loaded
    if not is_dbenv_loaded():
        load_dbenv()
    from aiida.work.globals import get_rmq_control_panel

    cp = get_rmq_control_panel()
    for pid in pids:
        response = cp.control.abort(int(pid), msg, timeout)
        _print_control_response(pid, response)


@click.command('pause', context_settings=CONTEXT_SETTINGS)
@click.option('-t', '--timeout', type=float, default=1.,
              help="Wait for this long for the pause message to be acknowledged")
@click.argument('pids', type=str, nargs=-1)
def do_pause(timeout, pids):
    from aiida.backends.utils import load_dbenv, is_dbenv_loaded
    if not is_dbenv_loaded():
        load_dbenv()
    from aiida.work.globals import get_rmq_control_panel

    cp = get_rmq_control_panel()
    for pid in pids:
        response = cp.control.pause(int(pid), timeout)
        _print_control_response(pid, response)


@click.command('play', context_settings=CONTEXT_SETTINGS)
@click.option('-t', '--timeout', type=float,
              help="Wait for this long for the play message to be acknowledged")
@click.argument('pids', type=str, nargs=-1)
def do_play(timeout, pids):
    from aiida.backends.utils import load_dbenv, is_dbenv_loaded
    if not is_dbenv_loaded():
        load_dbenv()
    from aiida.work.globals import get_rmq_control_panel

    cp = get_rmq_control_panel()
    for pid in pids:
        response = cp.control.play(int(pid), timeout)
        _print_control_response(pid, response)


@click.command('list', context_settings=CONTEXT_SETTINGS)
@click.option('-p', '--past-days', type=int, default=1,
              help="add a filter to show only workflows created in the past N"
                   " days")
@click.option('-a', '--all', 'all_nodes', is_flag=True, help='Return all nodes. Overrides the -l flag')
@click.option('-l', '--limit', type=int, default=None,
              help="Limit to this many results")
def do_list(past_days, all_nodes, limit):
    """
    Return a list of running workflows on screen
    """
    from tabulate import tabulate
    from aiida.common.utils import str_timedelta
    from aiida.backends.utils import load_dbenv, is_dbenv_loaded
    if not is_dbenv_loaded():
        load_dbenv()
    import aiida.utils.timezone as timezone
    from aiida.orm.mixins import Sealable
    _SEALED_ATTRIBUTE_KEY = 'attributes.{}'.format(Sealable.SEALED_KEY)

    now = timezone.now()

    if all_nodes:
        past_days = None

    table = []
    for res in _build_query(limit=limit, past_days=past_days, order_by={'ctime': 'desc'}):
        calc = res['calculation']
        creation_time = str_timedelta(
            timezone.delta(calc['ctime'], now), negative_to_zero=True,
            max_num_fields=1)

        table.append([
            calc['id'],
            creation_time,
            calc['attributes._process_label'],
            str(calc[_SEALED_ATTRIBUTE_KEY])
        ])

    # Revert table:
    # in this way, I order by 'desc', so I start by the most recent, but then
    # I print this as the las one (like 'verdi calculation list' does)
    # This is useful when 'limit' is set to not None
    table = table[::-1]
    print(tabulate(table, headers=["PID", "Creation time", "ProcessLabel", "Sealed"]))


@click.command('report', context_settings=CONTEXT_SETTINGS)
@click.argument('pk', nargs=1, type=int)
@click.option('-l', '--levelname',
<<<<<<< HEAD
    type=click.Choice(['DEBUG', 'INFO', 'REPORT', 'WARNING', 'ERROR', 'CRITICAL']),
    default=None,
    help='Filter the results by name of the log level'
)
=======
              type=click.Choice(LOG_LEVELS),
              default='REPORT',
              help='Filter the results by name of the log level'
              )
>>>>>>> 7079842e
@click.option('-o', '--order-by',
    type=click.Choice(['id', 'time', 'levelname']),
    default='time',
    help='Order the results by column'
)
def do_report(pk, levelname, order_by):
    """
    Return a list of recorded log messages for the WorkChain with pk=PK
    """
    from aiida.backends.utils import load_dbenv, is_dbenv_loaded
    if not is_dbenv_loaded():
        load_dbenv()

    import itertools
    from aiida.orm.backend import construct
    from aiida.orm.log import OrderSpecifier, ASCENDING, DESCENDING
    from aiida.orm.querybuilder import QueryBuilder
    from aiida.orm.calculation.work import WorkCalculation

    def get_report_messages(pk, levelname, order_by):
        backend = construct()
        order_by = [OrderSpecifier(order_by, ASCENDING)]
        filters = {
            'objpk' : pk,
        }

<<<<<<< HEAD
        if levelname:
            filters['levelname'] = levelname

        entries = backend.log.find(filter_by=filters, order_by=order_by)

        if entries is None or len(entries) == 0:
            return []
        else:
            return entries
=======
        entries = backend.log.find(filter_by=filters)
        entries = [
            entry for entry in entries
            if LOG_LEVEL_MAPPING[entry.levelname] >= LOG_LEVEL_MAPPING[levelname]
        ]
        return [(_, depth) for _ in entries]

    def get_subtree(pk, level=0):
        qb = QueryBuilder(with_dbpath=False)
        qb.append(
            cls=WorkCalculation,
            filters={'id': pk},
            tag='workcalculation'
        )
        qb.append(
            cls=WorkCalculation,
            project=['id'],
            # In the future, we should specify here the type of link
            # for now, CALL links are the only ones allowing calc-calc
            # (we here really want instead to follow CALL links)
            output_of='workcalculation',
            tag='subworkchains'
        )
        result = list(itertools.chain(*qb.distinct().all()))
>>>>>>> 7079842e

    qb = QueryBuilder(with_dbpath=False)
    qb.append(
        cls=WorkCalculation,
        filters={'id': pk},
        tag='workcalculation'
    )
    qb.append(
        cls=WorkCalculation,
        project=['id'],
        descendant_of='workcalculation',
        tag='subworkchains'
    )
    result = list(itertools.chain(*qb.distinct().all()))
    result.append(pk)
    result.sort()

    reports = []
    for pk in result:
        entries = get_report_messages(pk, levelname, order_by)
        reports.extend(entries)

    reports.sort(key=lambda r: r.time)

    if reports is None or len(reports) == 0:
        print "No log messages recorded for this work calculation"
        return

    object_ids = [entry.id for entry in reports]
    levelnames = [len(entry.levelname) for entry in reports]
    width_id = len(str(max(object_ids)))
    width_levelname = max(levelnames)
    for entry in reports:
        print '{time:%Y-%m-%d %H:%M:%S} [{id:<{width_id}} | {levelname:>{width_levelname}}]: {message}'.format(
            id=entry.id,
            levelname=entry.levelname,
            message=entry.message,
            time=entry.time,
            width_id=width_id,
            width_levelname=width_levelname
        )

    return


@click.command('status', context_settings=CONTEXT_SETTINGS)
@click.option('-t', '--timeout', type=float, default=1.,
              help="wait for this long for all responses from servers")
def do_status(timeout):
    """
    Return a list of running workflows on screen
    """
    from aiida.backends.utils import load_dbenv, is_dbenv_loaded
    if not is_dbenv_loaded():
        load_dbenv()
    from aiida.work.globals import get_rmq_control_panel

    cp = get_rmq_control_panel()
    cp.status.request(timeout=timeout, callback=_print_status)


_print_lock = threading.Lock()


def _print_status(response):
    global _print_lock
    from plum.rmq.status import PROCS_KEY
    from plum.rmq.util import HOST_KEY
    from tabulate import tabulate

    procs = response[PROCS_KEY]
    if not procs:
        return

    table = []
    for pid, status in procs.iteritems():
        table.append([
            pid,
            _create_time_str_from_timestamp(status['creation_time']),
            status['state'],
            "Yes" if status['playing'] else "No",
            status['waiting_on']
        ])

    host_info = response[HOST_KEY]
    with _print_lock:
        print("{} pid={}".format(host_info['hostname'], host_info['pid']))
        print(tabulate(table, headers=["PID", "ctime", "State", "Playing?", 'Waiting on']))


def _create_time_str_from_timestamp(timestamp):
    import aiida.utils.timezone as timezone

    dt = timezone.make_aware(datetime.fromtimestamp(timestamp))
    fmt = ["%H:%M:%S"]
    today = timezone.now().date()
    if dt.date() < today:
        fmt.append("%Y-%m-%d")

    return dt.strftime(" ".join(fmt))


@click.command('tree', context_settings=CONTEXT_SETTINGS)
@click.option('--node-label', default='_process_label', type=str)
@click.option('--depth', '-d', type=int, default=1)
@click.argument('pks', nargs=-1, type=int)
def do_tree(node_label, depth, pks):
    from aiida.utils.ascii_vis import build_tree
    from aiida.backends.utils import load_dbenv, is_dbenv_loaded
    if not is_dbenv_loaded():
        load_dbenv()

    from aiida.orm import load_node
    from ete3 import Tree

    for pk in pks:
        node = load_node(pk=pk)
        t = Tree("({});".format(build_tree(node, node_label, max_depth=depth)),
                 format=1)
        print(t.get_ascii(show_internal=True))


@click.group('checkpoint', context_settings=CONTEXT_SETTINGS)
def do_checkpoint():
    from aiida.backends.utils import load_dbenv, is_dbenv_loaded
    if not is_dbenv_loaded():
        load_dbenv()


@do_checkpoint.command()
@click.argument('pks', nargs=-1, type=int)
def show(pks):
    import aiida.work.persistence
    import pprint

    storage = aiida.work.persistence.get_global_persistence()

    for pk in pks:
        try:
            try:
                checkpoint = storage.get_checkpoint_state(pk)
            except BaseException as e:
                print("Failed to load checkpoint {}".format(pk))
                print("{}: {}".format(e.__class__.__name__, e.message))
            else:
<<<<<<< HEAD
                print("Last checkpoint for calculation pid='{}'".format(pk))
                pprint.pprint(cp.get_dict())
=======
                print("Last checkpoint for calculation '{}'".format(pk))
                print(str(checkpoint))
>>>>>>> 7079842e
        except ValueError:
            print("Unable to show checkpoint for calculation '{}'".format(pk))


@click.command('watch', context_settings=CONTEXT_SETTINGS)
def do_watch():
    from aiida.backends.utils import load_dbenv, is_dbenv_loaded
    if not is_dbenv_loaded():
        load_dbenv()

    from aiida.work.rmq import create_process_event_listener
    event_listener = create_process_event_listener()
    event_listener.add_event_callback(_print_event_msg)
    print("Listening for events [Ctrl-C to exit]")
    try:
        event_listener.start()
    except KeyboardInterrupt:
        pass


def _print_event_msg(evt, msg):
    import plum.rmq.event as plum_event
    pid, proc_evt = plum_event.split_event(evt)
    proc_info = msg[plum_event.PROC_INFO_KEY]
    proc_type = proc_info['type']
    info = ["[{}] {} {}".format(pid, proc_type, proc_evt)]

    try:
        info.append(str(msg[plum_event.DETAILS_KEY]))
    except KeyError:
        pass

    print(" ".join(info))


def _build_query(order_by=None, limit=None, past_days=None):
    from aiida.orm.querybuilder import QueryBuilder
    from aiida.orm.calculation.work import WorkCalculation
    import aiida.utils.timezone as timezone
    import datetime
    from aiida.orm.mixins import Sealable
    _SEALED_ATTRIBUTE_KEY = 'attributes.{}'.format(Sealable.SEALED_KEY)

    # The things that we want to get out
    calculation_projections = \
        ['id', 'ctime', 'attributes._process_label', _SEALED_ATTRIBUTE_KEY]

    now = timezone.now()

    # The things to filter by
    calculation_filters = {}

    if past_days is not None:
        n_days_ago = now - datetime.timedelta(days=past_days)
        calculation_filters['ctime'] = {'>': n_days_ago}

    qb = QueryBuilder()

    # Build the quiery
    qb.append(
        cls=WorkCalculation,
        filters=calculation_filters,
        project=calculation_projections,
        tag='calculation'
    )

    # ORDER
    if order_by is not None:
        qb.order_by({'calculation': order_by})

    # LIMIT
    if limit is not None:
        qb.limit(limit)

    return qb.iterdict()<|MERGE_RESOLUTION|>--- conflicted
+++ resolved
@@ -7,19 +7,11 @@
 # For further information on the license, see the LICENSE.txt file        #
 # For further information please visit http://www.aiida.net               #
 ###########################################################################
-
-import sys
 import click
-<<<<<<< HEAD
-import threading
-=======
 import logging
 from tabulate import tabulate
 from aiida.cmdline.commands import work, verdi
->>>>>>> 7079842e
 from aiida.cmdline.baseclass import VerdiCommandWithSubcommands
-
-
 
 CONTEXT_SETTINGS = dict(help_option_names=['-h', '--help'])
 
@@ -38,130 +30,22 @@
 
     def __init__(self):
         self.valid_subcommands = {
-            self.abort.__name__: (self.abort, self.complete_none),
-            self.list.__name__: (self.list, self.complete_none),
-            self.pause.__name__: (self.pause, self.complete_none),
-            self.play.__name__: (self.play, self.complete_none),
-            self.report.__name__: (self.report, self.complete_none),
-            self.status.__name__: (self.status, self.complete_none),
-            self.tree.__name__: (self.tree, self.complete_none),
-            self.checkpoint.__name__: (self.checkpoint, self.complete_none),
-            self.watch.__name__: (self.watch, self.complete_none),
+            self.abort.__name__: (self.cli, self.complete_none),
+            self.list.__name__: (self.cli, self.complete_none),
+            self.pause.__name__: (self.cli, self.complete_none),
+            self.play.__name__: (self.cli, self.complete_none),
+            self.report.__name__: (self.cli, self.complete_none),
+            self.status.__name__: (self.cli, self.complete_none),
+            self.tree.__name__: (self.cli, self.complete_none),
+            self.checkpoint.__name__: (self.cli, self.complete_none),
+            self.watch.__name__: (self.cli, self.complete_none),
         }
 
-    def abort(self, *args):
-        ctx = do_abort.make_context('abort', sys.argv[3:])
-        with ctx:
-            do_abort.invoke(ctx)
-
-    def list(self, *args):
-        ctx = do_list.make_context('list', sys.argv[3:])
-        with ctx:
-            do_list.invoke(ctx)
-
-    def pause(self, *args):
-        ctx = do_pause.make_context('pause', sys.argv[3:])
-        with ctx:
-            do_pause.invoke(ctx)
-
-    def play(self, *args):
-        ctx = do_play.make_context('play', sys.argv[3:])
-        with ctx:
-            do_play.invoke(ctx)
-
-    def report(self, *args):
-        ctx = do_report.make_context('report', sys.argv[3:])
-        with ctx:
-            do_report.invoke(ctx)
-
-    def status(self, *args):
-        ctx = do_status.make_context('status', sys.argv[3:])
-        with ctx:
-            do_status.invoke(ctx)
-
-    def tree(self, *args):
-        ctx = do_tree.make_context('tree', sys.argv[3:])
-        with ctx:
-            do_tree.invoke(ctx)
-
-    def checkpoint(self, *args):
-        ctx = do_checkpoint.make_context('checkpoint', sys.argv[3:])
-        with ctx:
-            do_checkpoint.invoke(ctx)
-
-    def watch(self, *args):
-        ctx = do_watch.make_context('watch', sys.argv[3:])
-        with ctx:
-            do_watch.invoke(ctx)
-
-
-def _create_control_response_str(response):
-    host_info = response[plum.rmq.util.HOST_KEY]
-    return "{} (pid={}@{})".format(
-        response[plum.rmq.control.RESULT_KEY],
-        host_info['pid'], host_info['hostname'])
-
-
-def _print_control_response(pid, response):
-    if response is None:
-        msg = "Response timed out"
-    else:
-        msg = _create_control_response_str(response)
-
-    click.echo("{}: {}".format(pid, msg))
-
-
-@click.command('abort', context_settings=CONTEXT_SETTINGS)
-@click.option('-m', '--msg', type=str,
-              help="A message indicating the reason for aborting")
-@click.option('-t', '--timeout', type=float, default=1.,
-              help="Wait for this long for the abort message to be acknowledged")
-@click.argument('pids', type=str, nargs=-1)
-def do_abort(msg, timeout, pids):
-    from aiida.backends.utils import load_dbenv, is_dbenv_loaded
-    if not is_dbenv_loaded():
-        load_dbenv()
-    from aiida.work.globals import get_rmq_control_panel
-
-    cp = get_rmq_control_panel()
-    for pid in pids:
-        response = cp.control.abort(int(pid), msg, timeout)
-        _print_control_response(pid, response)
-
-
-@click.command('pause', context_settings=CONTEXT_SETTINGS)
-@click.option('-t', '--timeout', type=float, default=1.,
-              help="Wait for this long for the pause message to be acknowledged")
-@click.argument('pids', type=str, nargs=-1)
-def do_pause(timeout, pids):
-    from aiida.backends.utils import load_dbenv, is_dbenv_loaded
-    if not is_dbenv_loaded():
-        load_dbenv()
-    from aiida.work.globals import get_rmq_control_panel
-
-    cp = get_rmq_control_panel()
-    for pid in pids:
-        response = cp.control.pause(int(pid), timeout)
-        _print_control_response(pid, response)
-
-
-@click.command('play', context_settings=CONTEXT_SETTINGS)
-@click.option('-t', '--timeout', type=float,
-              help="Wait for this long for the play message to be acknowledged")
-@click.argument('pids', type=str, nargs=-1)
-def do_play(timeout, pids):
-    from aiida.backends.utils import load_dbenv, is_dbenv_loaded
-    if not is_dbenv_loaded():
-        load_dbenv()
-    from aiida.work.globals import get_rmq_control_panel
-
-    cp = get_rmq_control_panel()
-    for pid in pids:
-        response = cp.control.play(int(pid), timeout)
-        _print_control_response(pid, response)
-
-
-@click.command('list', context_settings=CONTEXT_SETTINGS)
+    def cli(self, *args):
+        verdi()
+
+
+@work.command('list', context_settings=CONTEXT_SETTINGS)
 @click.option('-p', '--past-days', type=int, default=1,
               help="add a filter to show only workflows created in the past N"
                    " days")
@@ -172,7 +56,6 @@
     """
     Return a list of running workflows on screen
     """
-    from tabulate import tabulate
     from aiida.common.utils import str_timedelta
     from aiida.backends.utils import load_dbenv, is_dbenv_loaded
     if not is_dbenv_loaded():
@@ -208,26 +91,20 @@
     print(tabulate(table, headers=["PID", "Creation time", "ProcessLabel", "Sealed"]))
 
 
-@click.command('report', context_settings=CONTEXT_SETTINGS)
+@work.command('report', context_settings=CONTEXT_SETTINGS)
 @click.argument('pk', nargs=1, type=int)
+@click.option('-i', '--indent-size', type=int, default=2)
 @click.option('-l', '--levelname',
-<<<<<<< HEAD
-    type=click.Choice(['DEBUG', 'INFO', 'REPORT', 'WARNING', 'ERROR', 'CRITICAL']),
-    default=None,
-    help='Filter the results by name of the log level'
-)
-=======
               type=click.Choice(LOG_LEVELS),
               default='REPORT',
               help='Filter the results by name of the log level'
               )
->>>>>>> 7079842e
 @click.option('-o', '--order-by',
-    type=click.Choice(['id', 'time', 'levelname']),
-    default='time',
-    help='Order the results by column'
-)
-def do_report(pk, levelname, order_by):
+              type=click.Choice(['id', 'time', 'levelname']),
+              default='time',
+              help='Order the results by column'
+              )
+def report(pk, levelname, order_by, indent_size):
     """
     Return a list of recorded log messages for the WorkChain with pk=PK
     """
@@ -241,24 +118,12 @@
     from aiida.orm.querybuilder import QueryBuilder
     from aiida.orm.calculation.work import WorkCalculation
 
-    def get_report_messages(pk, levelname, order_by):
+    def get_report_messages(pk, depth, levelname):
         backend = construct()
-        order_by = [OrderSpecifier(order_by, ASCENDING)]
         filters = {
-            'objpk' : pk,
+            'objpk': pk,
         }
 
-<<<<<<< HEAD
-        if levelname:
-            filters['levelname'] = levelname
-
-        entries = backend.log.find(filter_by=filters, order_by=order_by)
-
-        if entries is None or len(entries) == 0:
-            return []
-        else:
-            return entries
-=======
         entries = backend.log.find(filter_by=filters)
         entries = [
             entry for entry in entries
@@ -283,116 +148,51 @@
             tag='subworkchains'
         )
         result = list(itertools.chain(*qb.distinct().all()))
->>>>>>> 7079842e
-
-    qb = QueryBuilder(with_dbpath=False)
-    qb.append(
-        cls=WorkCalculation,
-        filters={'id': pk},
-        tag='workcalculation'
-    )
-    qb.append(
-        cls=WorkCalculation,
-        project=['id'],
-        descendant_of='workcalculation',
-        tag='subworkchains'
-    )
-    result = list(itertools.chain(*qb.distinct().all()))
-    result.append(pk)
-    result.sort()
-
-    reports = []
-    for pk in result:
-        entries = get_report_messages(pk, levelname, order_by)
-        reports.extend(entries)
-
-    reports.sort(key=lambda r: r.time)
+
+        # This will return a single flat list of tuples, where the first element
+        # corresponds to the WorkChain pk and the second element is an integer
+        # that represents its level of nesting within the chain
+        return [(pk, level)] + list(itertools.chain(*[get_subtree(subpk, level=level + 1) for subpk in result]))
+
+    def print_subtree(tree, prepend=""):
+        print "{}{}".format(prepend, tree[0])
+        for subtree in tree[1]:
+            print_subtree(subtree, prepend=prepend + "  ")
+
+    workchain_tree = get_subtree(pk)
+
+    reports = list(itertools.chain(*[get_report_messages(pk, depth, levelname) for pk, depth in workchain_tree]))
+    reports.sort(key=lambda r: r[0].time)
 
     if reports is None or len(reports) == 0:
         print "No log messages recorded for this work calculation"
         return
 
-    object_ids = [entry.id for entry in reports]
-    levelnames = [len(entry.levelname) for entry in reports]
+    object_ids = [entry[0].id for entry in reports]
+    levelnames = [len(entry[0].levelname) for entry in reports]
     width_id = len(str(max(object_ids)))
     width_levelname = max(levelnames)
-    for entry in reports:
-        print '{time:%Y-%m-%d %H:%M:%S} [{id:<{width_id}} | {levelname:>{width_levelname}}]: {message}'.format(
+    for entry, depth in reports:
+        print '{time:%Y-%m-%d %H:%M:%S} [{id:<{width_id}} | {levelname:>{width_levelname}}]:{indent} {message}'.format(
             id=entry.id,
             levelname=entry.levelname,
             message=entry.message,
             time=entry.time,
             width_id=width_id,
-            width_levelname=width_levelname
+            width_levelname=width_levelname,
+            indent=' ' * (depth * indent_size)
         )
 
     return
 
 
-@click.command('status', context_settings=CONTEXT_SETTINGS)
-@click.option('-t', '--timeout', type=float, default=1.,
-              help="wait for this long for all responses from servers")
-def do_status(timeout):
-    """
-    Return a list of running workflows on screen
-    """
-    from aiida.backends.utils import load_dbenv, is_dbenv_loaded
-    if not is_dbenv_loaded():
-        load_dbenv()
-    from aiida.work.globals import get_rmq_control_panel
-
-    cp = get_rmq_control_panel()
-    cp.status.request(timeout=timeout, callback=_print_status)
-
-
-_print_lock = threading.Lock()
-
-
-def _print_status(response):
-    global _print_lock
-    from plum.rmq.status import PROCS_KEY
-    from plum.rmq.util import HOST_KEY
-    from tabulate import tabulate
-
-    procs = response[PROCS_KEY]
-    if not procs:
-        return
-
-    table = []
-    for pid, status in procs.iteritems():
-        table.append([
-            pid,
-            _create_time_str_from_timestamp(status['creation_time']),
-            status['state'],
-            "Yes" if status['playing'] else "No",
-            status['waiting_on']
-        ])
-
-    host_info = response[HOST_KEY]
-    with _print_lock:
-        print("{} pid={}".format(host_info['hostname'], host_info['pid']))
-        print(tabulate(table, headers=["PID", "ctime", "State", "Playing?", 'Waiting on']))
-
-
-def _create_time_str_from_timestamp(timestamp):
-    import aiida.utils.timezone as timezone
-
-    dt = timezone.make_aware(datetime.fromtimestamp(timestamp))
-    fmt = ["%H:%M:%S"]
-    today = timezone.now().date()
-    if dt.date() < today:
-        fmt.append("%Y-%m-%d")
-
-    return dt.strftime(" ".join(fmt))
-
-
-@click.command('tree', context_settings=CONTEXT_SETTINGS)
+@work.command('tree', context_settings=CONTEXT_SETTINGS)
 @click.option('--node-label', default='_process_label', type=str)
 @click.option('--depth', '-d', type=int, default=1)
 @click.argument('pks', nargs=-1, type=int)
-def do_tree(node_label, depth, pks):
+def tree(node_label, depth, pks):
+    from aiida.backends.utils import load_dbenv, is_dbenv_loaded
     from aiida.utils.ascii_vis import build_tree
-    from aiida.backends.utils import load_dbenv, is_dbenv_loaded
     if not is_dbenv_loaded():
         load_dbenv()
 
@@ -406,42 +206,31 @@
         print(t.get_ascii(show_internal=True))
 
 
-@click.group('checkpoint', context_settings=CONTEXT_SETTINGS)
-def do_checkpoint():
-    from aiida.backends.utils import load_dbenv, is_dbenv_loaded
-    if not is_dbenv_loaded():
-        load_dbenv()
-
-
-@do_checkpoint.command()
+@work.command('checkpoint', context_settings=CONTEXT_SETTINGS)
 @click.argument('pks', nargs=-1, type=int)
-def show(pks):
+def checkpoint(pks):
+    from aiida.backends.utils import load_dbenv, is_dbenv_loaded
+    if not is_dbenv_loaded():
+        load_dbenv()
     import aiida.work.persistence
-    import pprint
-
-    storage = aiida.work.persistence.get_global_persistence()
+    storage = aiida.work.persistence.get_default()
 
     for pk in pks:
         try:
             try:
-                checkpoint = storage.get_checkpoint_state(pk)
+                cp = storage.load_checkpoint(pk)
             except BaseException as e:
                 print("Failed to load checkpoint {}".format(pk))
                 print("{}: {}".format(e.__class__.__name__, e.message))
             else:
-<<<<<<< HEAD
-                print("Last checkpoint for calculation pid='{}'".format(pk))
-                pprint.pprint(cp.get_dict())
-=======
                 print("Last checkpoint for calculation '{}'".format(pk))
-                print(str(checkpoint))
->>>>>>> 7079842e
+                print(str(cp))
         except ValueError:
             print("Unable to show checkpoint for calculation '{}'".format(pk))
 
 
-@click.command('watch', context_settings=CONTEXT_SETTINGS)
-def do_watch():
+@work.command('watch', context_settings=CONTEXT_SETTINGS)
+def watch():
     from aiida.backends.utils import load_dbenv, is_dbenv_loaded
     if not is_dbenv_loaded():
         load_dbenv()
