--- conflicted
+++ resolved
@@ -206,38 +206,6 @@
         if parsed_args.all_states:
             parsed_args.states = None
 
-<<<<<<< HEAD
-        try:
-            C._list_calculations(
-                states=parsed_args.states,
-                past_days=parsed_args.past_days,
-                pks=parsed_args.pks,
-                all_users=parsed_args.all_users,
-                group=parsed_args.group,
-                group_pk=parsed_args.group_pk,
-                relative_ctime=parsed_args.relative_ctime,
-                # with_scheduler_state=parsed_args.with_scheduler_state,
-                order_by=parsed_args.order_by,
-                limit=parsed_args.limit,
-                projections=parsed_args.project,
-            )
-        except Exception as e:
-            import traceback
-            print '1', e.__doc__
-            print '2', sys.exc_info()
-            print '3', sys.exc_info()[0]
-            print '4', sys.exc_info()[1]
-            print '5', sys.exc_info()[2],
-            print 'Sorry I mean line...',
-            print traceback.tb_lineno(sys.exc_info()[2])
-            ex_type, ex, tb = sys.exc_info()
-            print '6', traceback.print_tb(tb)
-            # ~ print >> sys.stderr, "Error ({}): {}".format(
-            # ~ e.__class__.__name__,
-            # ~ e.message
-            # ~ )
-            raise e
-=======
         C._list_calculations(
             states=parsed_args.states,
             past_days=parsed_args.past_days,
@@ -251,8 +219,6 @@
             limit=parsed_args.limit,
             projections=parsed_args.project,
         )
-
->>>>>>> 562315c4
 
     def calculation_res(self, *args):
         """
