--- conflicted
+++ resolved
@@ -15,10 +15,7 @@
 from aiida.common.links import LinkType
 from aiida.common.utils import get_new_uuid
 from aiida.orm.implementation.general.node import AbstractNode, _NO_DEFAULT
-<<<<<<< HEAD
-=======
 from aiida.orm.mixins import SealableMixin
->>>>>>> 771888ce
 
 __copyright__ = u"Copyright (c), This file is part of the AiiDA platform. For further information please visit http://www.aiida.net/. All rights reserved."
 __license__ = "MIT license, see LICENSE.txt file."
