--- conflicted
+++ resolved
@@ -8,10 +8,6 @@
 # For further information please visit http://www.aiida.net               #
 ###########################################################################
 import os
-<<<<<<< HEAD
-
-=======
->>>>>>> b28924ab
 from aiida.backends import settings
 from aiida.common.exceptions import ConfigurationError, MissingConfigurationError
 from aiida.common.setup import (get_config, get_secret_key, get_property,
