# -*- coding: utf-8 -*-

__copyright__ = u"Copyright (c), This file is part of the AiiDA platform. For further information please visit http://www.aiida.net/. All rights reserved."
__license__ = "MIT license, see LICENSE.txt file."
__authors__ = "The AiiDA team."
__version__ = "0.7.0"


from datetime import datetime
from json import loads as json_loads

from querybuilder_base import (
    AbstractQueryBuilder,
    datetime,
    InputValidationError
)

from aiida.backends.querybuild.dummy_model import (
    # Tables:
    DbNode      as DummyNode,
    DbLink      as DummyLink,
    DbCalcState as DummyState,
    DbPath      as DummyPath,
    DbPathBeta  as DummyPathBeta,
    DbUser      as DummyUser,
    DbComputer  as DummyComputer,
    DbGroup     as DummyGroup,
    DbExtra     as DummyExtra,
    DbAttribute as DummyAttribute,
    descendants_beta as DummyDescendants_beta,
    table_groups_nodes  as Dummy_table_groups_nodes,
<<<<<<< HEAD
    session,                             # session with DB

=======
    # session,                             # session with DB
>>>>>>> 7ce9da92
)
import dummy_model

from aiida.backends.djsite.db.models import DbAttribute, DbExtra, ObjectDoesNotExist


from aiida.backends.querybuild.sa_init import (
    and_, or_, aliased,      # Queryfuncs
    cast, Float, Integer, Boolean, DateTime,
    case, exists, join, select, exists
)

__copyright__ = u"Copyright (c), This file is part of the AiiDA platform. For further information please visit http://www.aiida.net/. All rights reserved."
__license__ = "MIT license, see LICENSE.txt file."
__authors__ = "The AiiDA team."
__version__ = "0.7.0"

class QueryBuilder(AbstractQueryBuilder):

    def __init__(self, *args, **kwargs):
        from aiida.orm.implementation.django.node import Node as AiidaNode
        from aiida.orm.implementation.django.group import Group as AiidaGroup
        from aiida.orm.implementation.django.computer import Computer as AiidaComputer
        from aiida.orm.implementation.django.user import User as AiidaUser

        self.Link               = DummyLink
        self.Path               = DummyPath
        self.PathBeta           = DummyPathBeta
        self.Node               = DummyNode
        self.Computer           = DummyComputer
        self.User               = DummyUser
        self.Group              = DummyGroup
        self.table_groups_nodes = Dummy_table_groups_nodes
        self.descendants_beta   = DummyDescendants_beta
        self.AiidaNode          = AiidaNode
        self.AiidaGroup         = AiidaGroup
        self.AiidaComputer      = AiidaComputer
        self.AiidaUser          = AiidaUser


        super(QueryBuilder, self).__init__(*args, **kwargs)


    def _get_aiida_res(self, key, res):
        """
        Some instance returned by ORM (django or SA) need to be converted
        to Aiida instances (eg nodes)

        :param res: the result returned by the query
        :param key: the key that this entry would be return with

        :returns: an aiida-compatible instance
        """

        if key.startswith('attributes.'):
            # If you want a specific attributes, that key was stored in res.
            # So I call the getvalue method to expand into a dictionary
            try:
                returnval = DbAttribute.objects.get(id=res).getvalue()
            except ObjectDoesNotExist:
                # If the object does not exist, return None. This is consistent
                # with SQLAlchemy inside the JSON
                returnval = None
        elif key.startswith('extras.'):
            # Same as attributes
            try:
                returnval = DbExtra.objects.get(id=res).getvalue()
            except ObjectDoesNotExist:
                returnval = None
        elif key == 'attributes':
            # If you asked for all attributes, the QB return the ID of the node
            # I use DbAttribute.get_all_values_for_nodepk
            # to get the dictionary
            return DbAttribute.get_all_values_for_nodepk(res)
        elif key == 'extras':
            # same as attributes
            return DbExtra.get_all_values_for_nodepk(res)
        elif key in ('_metadata', 'transport_params'):
            # Metadata and transport_params are stored as json strings in the DB:
            return json_loads(res)
        elif isinstance(res, (self.Group, self.Node, self.Computer, self.User)):
            returnval =  res.get_aiida_class()
        else:
            returnval = res
        return returnval


    @staticmethod
    def _get_session():
        return dummy_model.session

    @classmethod
    def _get_filter_expr_from_attributes(
            cls, operator, value, attr_key,
            column=None, column_name=None,
            alias=None):

        def get_attribute_db_column(mapped_class, dtype, castas=None):
            if dtype == 't':
                mapped_entity = mapped_class.tval
            elif dtype == 'b':
                mapped_entity = mapped_class.bval
                #~ mapped_entity = cast(mapped_class.value_str, Boolean)
            elif dtype == 'f':
                mapped_entity = mapped_class.fval
                #~ mapped_entity = cast(mapped_class.value_str, Float)
            elif dtype == 'i':
                mapped_entity = mapped_class.ival
                #~ mapped_entity = cast(mapped_class.value_str, Integer)
            elif dtype == 'd':
                mapped_entity = mapped_class.dval
            else:
                raise InputValidationError(
                    "I don't know what to do with dtype {}".format(dtype)
                )
            if castas == 't':
                mapped_entity = cast(mapped_entity, String)
            elif castas == 'f':
                mapped_entity = cast(mapped_entity, Float)

            return mapped_entity
        if column:
            mapped_class = db_column.prop.mapper.class_
        else:
            column = getattr(alias, column_name)
            mapped_class = column.prop.mapper.class_
        # Ok, so we have an attribute key here.
        # Unless cast is specified, will try to infer my self where the value
        # is stored
        # Datetime -> dval
        # bool -> bval
        # string -> tval
        # integer -> ival, fval (cast ival to float)
        # float -> ival, fval (cast ival to float)
        # If the user specified of_type ??
        # That is basically a query for where the value is sitting
        #   (which db_column in the dbattribtues)
        # If the user specified in what to cast, he wants an operation to
        #   be performed to cast the value to a different type
        if  isinstance(value, (list, tuple)):
            value_type_set = set([type(i) for i in value])
            if len(value_type_set) > 1:
                raise InputValidationError( '{}  contains more than one type'.format(value))
            elif len(value_type_set) == 0:
                raise InputValidationError('Given list is empty, cannot determine type')
            else:
                value_to_consider = value[0]
        else:
            value_to_consider = value


        # First cases, I maybe need not do anything but just count the
        # number of entries
        if operator in ('of_length', 'shorter', 'longer'):
            raise NotImplementedError(
                "Filtering by lengths of arrays or lists is not implemented\n"
                "in the Django-Backend"
            )
        elif operator  == 'of_type':
            raise NotImplementedError(
                "Filtering by type is not implemented\n"
                "in the Django-Backend"
            )
        elif operator == 'contains':
            raise NotImplementedError(
                "Contains is not implemented in the Django-backend"
            )


        elif operator=='has_key':
            if issubclass(mapped_class, DummyAttribute):
                expr = alias.attributes.any(mapped_class.key == '.'.join(attr_key+[value]))
            elif issubclass(mapped_class, DummyExtra):
                expr = alias.extras.any(mapped_class.key == '.'.join(attr_key+[value]))
            else:
                raise Exception("I was given {} as an attribute base class".format(mapped_class))

        else:
            types_n_casts = []
            if isinstance(value_to_consider, basestring):
                types_n_casts.append(('t', None))
            elif isinstance(value_to_consider, bool):
                types_n_casts.append(('b', None))
            elif isinstance(value_to_consider, (int, float)):
                types_n_casts.append(('f', None))
                types_n_casts.append(('i', 'f'))
            elif isinstance(value_to_consider, datetime.datetime):
                types_n_casts.append(('d', None))

            expressions = []
            for dtype, castas in types_n_casts:
                try:
                    expressions.append(
                        cls._get_filter_expr(
                            operator, value, attr_key=[],
                            column=get_attribute_db_column(mapped_class, dtype, castas=castas),
                            is_attribute=False
                        )
                    )
                except InputValidationError as e:
                    raise e

            actual_attr_key = '.'.join(attr_key)
            expr = column.any(and_(
                    mapped_class.key == actual_attr_key,
                    or_(*expressions)
                )
            )
        return expr


    def _modify_expansions(self, alias, expansions):
        """
        For the Django schema, we have as additioanl expansions 'attributes'
        and 'extras'
        """

        if issubclass(alias._sa_class_manager.class_, self.Node):
            expansions.append("attributes")
            expansions.append("extras")
        elif issubclass(alias._sa_class_manager.class_, self.Computer):
            try:
                expansions.remove('metadata')
                expansions.append('_metadata')
            except KeyError:
                pass

        return expansions

    def _get_projectable_attribute(
            self, alias, column_name, attrpath,
            cast=None, **kwargs
        ):
        if cast is not None:
            raise NotImplementedError(
                "Casting is not implemented in the Django backend"
            )
        if not attrpath:
            # If the user with Django backend wants all the attributes or all
            # the extras, I will select as entity the ID of the node.
            # in _get_aiida_res, this is transformed to the dictionary of attributes.
            if column_name in ('attributes', 'extras'):
                entity = alias.id
            else:
                raise NotImplementedError(
                        "Whatever you asked for "
                        "({}) is not implemented"
                        "".format(column_name)
                    )
        else:
            aliased_attributes = aliased(getattr(alias, column_name).prop.mapper.class_)

            if not issubclass(alias._aliased_insp.class_,self.Node):
                NotImplementedError(
                    "Other classes than Nodes are not implemented yet"
                )

            attrkey = '.'.join(attrpath)


            exists_stmt = exists(select([1], correlate=True).select_from(
                    aliased_attributes
                ).where(and_(
                    aliased_attributes.key==attrkey,
                    aliased_attributes.dbnode_id==alias.id
                )))

            select_stmt = select(
                    [aliased_attributes.id], correlate=True
                ).select_from(aliased_attributes).where(and_(
                    aliased_attributes.key==attrkey,
                    aliased_attributes.dbnode_id==alias.id
                )).label('miao')

            entity = case([(exists_stmt, select_stmt), ], else_=None)

        return entity<|MERGE_RESOLUTION|>--- conflicted
+++ resolved
@@ -29,12 +29,7 @@
     DbAttribute as DummyAttribute,
     descendants_beta as DummyDescendants_beta,
     table_groups_nodes  as Dummy_table_groups_nodes,
-<<<<<<< HEAD
-    session,                             # session with DB
-
-=======
     # session,                             # session with DB
->>>>>>> 7ce9da92
 )
 import dummy_model
 
@@ -294,7 +289,6 @@
 
             attrkey = '.'.join(attrpath)
 
-
             exists_stmt = exists(select([1], correlate=True).select_from(
                     aliased_attributes
                 ).where(and_(
