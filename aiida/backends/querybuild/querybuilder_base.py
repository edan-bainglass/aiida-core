--- conflicted
+++ resolved
@@ -1656,13 +1656,6 @@
                 'output_of' : self._join_outputs,
                 'slave_of'  : self._join_slaves, # not implemented
                 'master_of' : self._join_masters,# not implemented
-<<<<<<< HEAD
-                'ancestor_of': self._join_ancestors,
-                'ancestor_of_beta': self._join_ancestors_beta,
-                'descendant_of': self._join_descendants,
-                'descendant_of_beta': self._join_descendants_beta,
-=======
->>>>>>> 2ff4250d
                 'direction' : None,
                 'group_of'  : self._join_groups,
                 'member_of' : self._join_group_members,
