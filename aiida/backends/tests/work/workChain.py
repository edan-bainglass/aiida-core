# -*- coding: utf-8 -*-

import inspect

from aiida.backends.testbase import AiidaTestCase
from plum.engine.ticking import TickingEngine
import plum.process_monitor
from aiida.orm.calculation.work import WorkCalculation
from aiida.orm.calculation.job.quantumespresso.pw import PwCalculation
from aiida.work.workchain import WorkChain, \
<<<<<<< HEAD
    ToContext, _Block, _If, _While, if_, while_, return_
=======
    ToContext, _Block, _If, _While, if_, while_
>>>>>>> 5cb8409e
from aiida.work.workchain import _WorkChainSpec, Outputs
from aiida.work.workfunction import workfunction
from aiida.work.run import run, async, legacy_workflow
from aiida.orm.data.base import Int, Str
import aiida.work.util as util
from aiida.common.links import LinkType
from aiida.workflows.wf_demo import WorkflowDemo
from aiida.daemon.workflowmanager import execute_steps

__copyright__ = u"Copyright (c), This file is part of the AiiDA platform. For further information please visit http://www.aiida.net/. All rights reserved."
__license__ = "MIT license, see LICENSE.txt file."
__version__ = "0.7.0"
__authors__ = "The AiiDA team."

PwProcess = PwCalculation.process()


class Wf(WorkChain):
    # Keep track of which steps were completed by the workflow
    finished_steps = {}

    @classmethod
    def define(cls, spec):
        super(Wf, cls).define(spec)
        spec.input("value")
        spec.input("n")
        spec.dynamic_output()
        spec.outline(
            cls.s1,
            if_(cls.isA)(
                cls.s2
            ).elif_(cls.isB)(
                cls.s3
            ).else_(
                cls.s4
            ),
            cls.s5,
            while_(cls.ltN)(
                cls.s6
            ),
        )

    def __init__(self):
        super(Wf, self).__init__()
        # Reset the finished step
        self.finished_steps = {
            k: False for k in
            [self.s1.__name__, self.s2.__name__, self.s3.__name__,
             self.s4.__name__, self.s5.__name__, self.s6.__name__,
             self.isA.__name__, self.isB.__name__, self.ltN.__name__]
            }

    def s1(self):
        self._set_finished(inspect.stack()[0][3])

    def s2(self):
        self._set_finished(inspect.stack()[0][3])

    def s3(self):
        self._set_finished(inspect.stack()[0][3])

    def s4(self):
        self._set_finished(inspect.stack()[0][3])

    def s5(self):
        self._set_finished(inspect.stack()[0][3])

    def s6(self):
        self.ctx.counter = self.ctx.get('counter', 0) + 1
        self._set_finished(inspect.stack()[0][3])

    def isA(self):
        self._set_finished(inspect.stack()[0][3])
        return self.inputs.value.value == 'A'

    def isB(self):
        self._set_finished(inspect.stack()[0][3])
        return self.inputs.value.value == 'B'

    def ltN(self):
        keep_looping = self.ctx.get('counter') < self.inputs.n.value
        if not keep_looping:
            self._set_finished(inspect.stack()[0][3])
        return keep_looping

    def _set_finished(self, function_name):
        self.finished_steps[function_name] = True


class TestContext(AiidaTestCase):
    def test_attributes(self):
        c = WorkChain.Context()
        c.new_attr = 5
        self.assertEqual(c.new_attr, 5)

        del c.new_attr
        with self.assertRaises(AttributeError):
            c.new_attr

    def test_dict(self):
        c = WorkChain.Context()
        c['new_attr'] = 5
        self.assertEqual(c['new_attr'], 5)

        del c['new_attr']
        with self.assertRaises(KeyError):
            c['new_attr']


class TestWorkchain(AiidaTestCase):
    def setUp(self):
        super(TestWorkchain, self).setUp()
        self.assertEquals(len(util.ProcessStack.stack()), 0)
        self.assertEquals(len(plum.process_monitor.MONITOR.get_pids()), 0)

    def tearDown(self):
        super(TestWorkchain, self).tearDown()
        self.assertEquals(len(util.ProcessStack.stack()), 0)
        self.assertEquals(len(plum.process_monitor.MONITOR.get_pids()), 0)

    def test_run(self):
        A = Str('A')
        B = Str('B')
        C = Str('C')
        three = Int(3)

        # Try the if(..) part
        Wf.run(value=A, n=three)
        # Check the steps that should have been run
        for step, finished in Wf.finished_steps.iteritems():
            if step not in ['s3', 's4', 'isB']:
                self.assertTrue(
                    finished, "Step {} was not called by workflow".format(step))

        # Try the elif(..) part
        finished_steps = Wf.run(value=B, n=three)
        # Check the steps that should have been run
        for step, finished in finished_steps.iteritems():
            if step not in ['isA', 's2', 's4']:
                self.assertTrue(
                    finished, "Step {} was not called by workflow".format(step))

        # Try the else... part
        finished_steps = Wf.run(value=C, n=three)
        # Check the steps that should have been run
        for step, finished in finished_steps.iteritems():
            if step not in ['isA', 's2', 'isB', 's3']:
                self.assertTrue(
                    finished, "Step {} was not called by workflow".format(step))

    def test_incorrect_outline(self):
        class Wf(WorkChain):
            @classmethod
            def define(cls, spec):
                super(Wf, cls).define(spec)
                # Try defining an invalid outline
                spec.outline(5)

        with self.assertRaises(ValueError):
            Wf.spec()

    def test_context(self):
        A = Str("a")
        B = Str("b")

        @workfunction
        def a():
            return A

        @workfunction
        def b():
            return B

        class Wf(WorkChain):
            @classmethod
            def define(cls, spec):
                super(Wf, cls).define(spec)
                spec.outline(cls.s1, cls.s2, cls.s3)

            def s1(self):
                return ToContext(r1=Outputs(async(a)), r2=Outputs(async(b)))

            def s2(self):
                assert self.ctx.r1['_return'] == A
                assert self.ctx.r2['_return'] == B

                # Try overwriting r1
                return ToContext(r1=Outputs(async(b)))

            def s3(self):
                assert self.ctx.r1['_return'] == B
                assert self.ctx.r2['_return'] == B

        Wf.run()

    def test_str(self):
        self.assertIsInstance(str(Wf.spec()), basestring)

    def test_malformed_outline(self):
        """
        Test some malformed outlines
        """
        spec = _WorkChainSpec()

        with self.assertRaises(ValueError):
            spec.outline(5)

        with self.assertRaises(ValueError):
            spec.outline(type)

    def test_checkpointing(self):
        A = Str('A')
        B = Str('B')
        C = Str('C')
        three = Int(3)

        # Try the if(..) part
        finished_steps = \
            self._run_with_checkpoints(Wf, inputs={'value': A, 'n': three})
        # Check the steps that should have been run
        for step, finished in finished_steps.iteritems():
            if step not in ['s3', 's4', 'isB']:
                self.assertTrue(
                    finished, "Step {} was not called by workflow".format(step))

        # Try the elif(..) part
        finished_steps = \
            self._run_with_checkpoints(Wf, inputs={'value': B, 'n': three})
        # Check the steps that should have been run
        for step, finished in finished_steps.iteritems():
            if step not in ['isA', 's2', 's4']:
                self.assertTrue(
                    finished, "Step {} was not called by workflow".format(step))

        # Try the else... part
        finished_steps = \
            self._run_with_checkpoints(Wf, inputs={'value': C, 'n': three})
        # Check the steps that should have been run
        for step, finished in finished_steps.iteritems():
            if step not in ['isA', 's2', 'isB', 's3']:
                self.assertTrue(
                    finished, "Step {} was not called by workflow".format(step))

<<<<<<< HEAD
    def test_return(self):
        class WcWithReturn(WorkChain):
            @classmethod
            def define(cls, spec):
                super(WcWithReturn, cls).define(spec)
                spec.outline(
                    cls.s1,
                    if_(cls.isA)(
                        return_
                    ),
                    cls.after
                )

            def s1(self):
                pass

            def isA(self):
                return True

            def after(self):
                raise RuntimeError("Shouldn't get here")

        WcWithReturn.run()
=======
    def test_tocontext_async_workchain(self):
        class MainWorkChain(WorkChain):
            @classmethod
            def define(cls, spec):
                super(MainWorkChain, cls).define(spec)
                spec.outline(cls.run, cls.check)
                spec.dynamic_output()

            def run(self):
                return ToContext(subwc=async(SubWorkChain))

            def check(self):
                assert self.ctx.subwc.out.value == Int(5)

        class SubWorkChain(WorkChain):
            @classmethod
            def define(cls, spec):
                super(SubWorkChain, cls).define(spec)
                spec.outline(cls.run)

            def run(self):
                self.out("value", Int(5))

        run(MainWorkChain)
>>>>>>> 5cb8409e

    def _run_with_checkpoints(self, wf_class, inputs=None):
        finished_steps = {}

        te = TickingEngine()
        fut = te.submit(wf_class, inputs)
        while not fut.done():
            pid = fut.pid
            te.tick()
            finished_steps.update(wf_class.finished_steps)
            # if not fut.done():
            #     te.stop(pid)
            #     fut = te.run_from(storage.load_checkpoint(pid))
        te.shutdown()

        return finished_steps


class TestWorkchainWithOldWorkflows(AiidaTestCase):
    def test_call_old_wf(self):
        wf = WorkflowDemo()
        wf.start()
        while wf.is_running():
            execute_steps()

        class _TestWf(WorkChain):
            @classmethod
            def define(cls, spec):
                super(_TestWf, cls).define(spec)
                spec.outline(cls.start, cls.check)

            def start(self):
                return ToContext(wf=legacy_workflow(wf.pk))

            def check(self):
                assert self.ctx.wf is not None

        _TestWf.new_instance().run_until_complete()

    def test_old_wf_results(self):
        wf = WorkflowDemo()
        wf.start()
        while wf.is_running():
            execute_steps()

        class _TestWf(WorkChain):
            @classmethod
            def define(cls, spec):
                super(_TestWf, cls).define(spec)
                spec.outline(cls.start, cls.check)

            def start(self):
                return ToContext(res=Outputs(legacy_workflow(wf.pk)))

            def check(self):
                assert set(self.ctx.res) == set(wf.get_results())

        _TestWf.new_instance().run_until_complete()


class TestHelpers(AiidaTestCase):
    """
    Test the helper functions/classes used by workchains
    """

    def test_get_proc_outputs(self):
        c = WorkCalculation()
        a = Int(5)
        b = Int(10)
        a.add_link_from(c, u'a', link_type=LinkType.CREATE)
        b.add_link_from(c, u'b', link_type=LinkType.CREATE)
        c.store()
        for n in [a, b, c]:
            n.store()

        from aiida.work.workchain import _get_proc_outputs_from_registry
        outputs = _get_proc_outputs_from_registry(c.pk)
        self.assertListEqual(outputs.keys(), [u'a', u'b'])
        self.assertEquals(outputs['a'], a)
        self.assertEquals(outputs['b'], b)<|MERGE_RESOLUTION|>--- conflicted
+++ resolved
@@ -8,11 +8,7 @@
 from aiida.orm.calculation.work import WorkCalculation
 from aiida.orm.calculation.job.quantumespresso.pw import PwCalculation
 from aiida.work.workchain import WorkChain, \
-<<<<<<< HEAD
     ToContext, _Block, _If, _While, if_, while_, return_
-=======
-    ToContext, _Block, _If, _While, if_, while_
->>>>>>> 5cb8409e
 from aiida.work.workchain import _WorkChainSpec, Outputs
 from aiida.work.workfunction import workfunction
 from aiida.work.run import run, async, legacy_workflow
@@ -256,7 +252,6 @@
                 self.assertTrue(
                     finished, "Step {} was not called by workflow".format(step))
 
-<<<<<<< HEAD
     def test_return(self):
         class WcWithReturn(WorkChain):
             @classmethod
@@ -280,7 +275,7 @@
                 raise RuntimeError("Shouldn't get here")
 
         WcWithReturn.run()
-=======
+
     def test_tocontext_async_workchain(self):
         class MainWorkChain(WorkChain):
             @classmethod
@@ -305,7 +300,6 @@
                 self.out("value", Int(5))
 
         run(MainWorkChain)
->>>>>>> 5cb8409e
 
     def _run_with_checkpoints(self, wf_class, inputs=None):
         finished_steps = {}
