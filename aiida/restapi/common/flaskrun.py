--- conflicted
+++ resolved
@@ -123,14 +123,7 @@
 
     # Hook up the app
     app.run(
-<<<<<<< HEAD
-        debug=options.debug,
-        host=options.host,
-        port=int(options.port),
-        threaded=True
-=======
         debug=parsed_args.debug,
         host=parsed_args.host,
         port=int(parsed_args.port)
->>>>>>> 93c5ca11
     )