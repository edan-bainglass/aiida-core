# -*- coding: utf-8 -*-
###########################################################################
# Copyright (c), The AiiDA team. All rights reserved.                     #
# This file is part of the AiiDA code.                                    #
#                                                                         #
# The code is hosted on GitHub at https://github.com/aiidateam/aiida_core #
# For further information on the license, see the LICENSE.txt file        #
# For further information please visit http://www.aiida.net               #
###########################################################################

import collections
import uuid
from enum import Enum
import itertools

import plum.port as port
import plum.process
from plum.process_monitor import MONITOR
import plum.process_monitor

import aiida.orm
from aiida.orm.data import Data
from aiida.orm import load_node
from aiida.orm.implementation.general.calculation.work import WorkCalculation
import voluptuous
from abc import ABCMeta
from aiida.common.extendeddicts import FixedFieldsAttributeDict
import aiida.common.exceptions as exceptions
from aiida.common.lang import override, protected
from aiida.common.links import LinkType
from aiida.utils.calculation import add_source_info
from aiida.work.globals import class_loader
import aiida.work.util
from aiida.work.util import PROCESS_LABEL_ATTR, get_or_create_output_group
from aiida.work.globals import class_loader
from aiida.work.util import ProcessStack, PROCESS_LABEL_ATTR
from aiida.orm.calculation import Calculation
from aiida.orm.data.parameter import ParameterData
from aiida import LOG_LEVEL_REPORT



class DictSchema(object):
    def __init__(self, schema):
        self._schema = voluptuous.Schema(schema)

    def __call__(self, value):
        """
        Call this to validate the value against the schema.

        :param value: a regular dictionary or a ParameterData instance 
        :return: tuple (success, msg).  success is True if the value is valid
            and False otherwise, in which case msg will contain information about
            the validation failure.
        :rtype: tuple
        """
        try:
            if isinstance(value, ParameterData):
                value = value.get_dict()
            self._schema(value)
            return True, None
        except voluptuous.Invalid as e:
            return False, str(e)

    def get_template(self):
        return self._get_template(self._schema.schema)

    def _get_template(self, dict):
        template = type(
            "{}Inputs".format(self.__class__.__name__),
            (FixedFieldsAttributeDict,),
            {'_valid_fields': dict.keys()})()

        for key, value in dict.iteritems():
            if isinstance(key, (voluptuous.Optional, voluptuous.Required)):
                if key.default is not voluptuous.UNDEFINED:
                    template[key.schema] = key.default
                else:
                    template[key.schema] = None
            if isinstance(value, collections.Mapping):
                template[key] = self._get_template(value)
        return template


class ProcessSpec(plum.process.ProcessSpec):
    def __init__(self):
        super(ProcessSpec, self).__init__()
        self._fastforwardable = False

    def is_fastforwardable(self):
        return self._fastforwardable

    def fastforwardable(self):
        self._fastforwardable = True

    def get_inputs_template(self):
        """
        Get an object that represents a template of the known inputs and their
        defaults for the :class:`Process`.

        :return: An object with attributes that represent the known inputs for
            this process.  Default values will be filled in.
        """
        template = type(
            "{}Inputs".format(self.__class__.__name__),
            (FixedFieldsAttributeDict,),
            {'_valid_fields': self.inputs.keys()})()

        # Now fill in any default values
        for name, value_spec in self.inputs.iteritems():
            if isinstance(value_spec.validator, DictSchema):
                template[name] = value_spec.validator.get_template()
            elif value_spec.default is not None:
                template[name] = value_spec.default
            else:
                template[name] = None

        return template


class Process(plum.process.Process):
    """
    This class represents an AiiDA process which can be executed and will
    have full provenance saved in the database.
    """
    __metaclass__ = ABCMeta

    SINGLE_RETURN_LINKNAME = '_return'

    class SaveKeys(Enum):
        """
        Keys used to identify things in the saved instance state bundle.
        """
        CALC_ID = 'calc_id'
        PARENT_CALC_PID = 'parent_calc_pid'

    @classmethod
    def define(cls, spec):
        super(Process, cls).define(spec)

        spec.input("_store_provenance", valid_type=bool, default=True,
                   required=False)
        spec.input("_description", valid_type=basestring, required=False)
        spec.input("_label", valid_type=basestring, required=False)

        spec.dynamic_input(valid_type=(aiida.orm.Data, aiida.orm.Calculation))
        spec.dynamic_output(valid_type=aiida.orm.Data)

    @classmethod
    def get_inputs_template(cls):
        return cls.spec().get_inputs_template()

    @classmethod
    def get_or_create_db_record(cls):
        """
        Create a database calculation node that represents what happened in
        this process.
        :return: A calculation
        :rtype: :class:`Calculation`
        """
        from aiida.orm.calculation.work import WorkCalculation
        calc = WorkCalculation()
        return calc

    _spec_type = ProcessSpec

    @classmethod
    def load_copy(cls, bundle):
        bundle['COPY'] = True
        return cls.load(bundle)

    @classmethod
    def retry(cls, bundle):
        bundle['COPY'] = True
        return cls.restart(bundle)

    def __init__(self, inputs, pid, logger=None):
        super(Process, self).__init__(inputs, pid, logger)
        self._calc = None
        self._parent_pid = None

    @property
    def calc(self):
        return self._calc

    @override
    def save_instance_state(self, bundle):
        super(Process, self).save_instance_state(bundle)

        if self.inputs._store_provenance:
            assert self.calc.is_stored

        bundle[self.SaveKeys.CALC_ID.value] = self.pid
        bundle.set_class_loader(class_loader)

    def run_after_queueing(self, wait_on):
        return self._run

    def get_provenance_inputs_iterator(self):
        return itertools.ifilter(lambda kv: not kv[0].startswith('_'),
                                 self.inputs.iteritems())

    @override
    def out(self, output_port, value=None):
        if value is None:
            # In this case assume that output_port is the actual value and there
            # is just one return value
            return super(Process, self).out(self.SINGLE_RETURN_LINKNAME,
                                            output_port)
        else:
            return super(Process, self).out(output_port, value)

    # region Process messages
    @override
    def on_create(self, saved_instance_state):
        super(Process, self).on_create(saved_instance_state)

        if saved_instance_state is None:
            # Get the parent from the top of the process stack
            try:
                self._parent_pid = ProcessStack.top().pid
            except IndexError:
                pass

            self._pid = self._create_and_setup_db_record()

        if self.logger is None:
            self.set_logger(self.calc.logger)

    @override
    def load_instance_state(self, bundle):
        super(Process, self).load_instance_state(bundle)

        is_copy = bundle.get('COPY', False)

        if self.SaveKeys.CALC_ID.value in bundle:
            if is_copy:
                old = load_node(bundle[self.SaveKeys.CALC_ID.value])
                self._calc = old.copy()
                self._calc.store()
            else:
                self._calc = load_node(bundle[self.SaveKeys.CALC_ID.value])

            self._pid = self.calc.pk
        else:
            self._pid = self._create_and_setup_db_record()

        if self.SaveKeys.PARENT_CALC_PID.value in bundle:
            self._parent_pid = bundle[
                self.SaveKeys.PARENT_CALC_PID.value]

    @override
    def on_playing(self):
        super(Process, self).on_playing()
        ProcessStack.push(self)

    @override
    def on_done_playing(self):
        super(Process, self).on_done_playing()
        ProcessStack.pop(self)

    @override
    def on_finish(self):
        super(Process, self).on_finish()
        self.calc._set_attr(WorkCalculation.FINISHED_KEY, True)

    @override
    def on_stop(self):
        super(Process, self).on_stop()
        self.calc.seal()

    @override
    def on_fail(self):
        super(Process, self).on_fail()
        self.calc._set_attr(WorkCalculation.FAILED_KEY, self.get_exception().message)
        self.calc.seal()

    @override
    def on_output_emitted(self, output_port, value, dynamic):
        """
        The process has emitted a value on the given output port.

        :param output_port: The output port name the value was emitted on
        :param value: The value emitted
        :param dynamic: Was the output port a dynamic one (i.e. not known
        beforehand?)
        """
        super(Process, self).on_output_emitted(output_port, value, dynamic)
        if not isinstance(value, Data):
            raise TypeError(
                "Values outputted from process must be instances of AiiDA Data" \
                "types.  Got: {}".format(value.__class__)
            )

        if not value.is_stored:
            value.add_link_from(self.calc, output_port, LinkType.CREATE)
            if self.inputs._store_provenance:
                value.store()
        value.add_link_from(self.calc, output_port, LinkType.RETURN)

    # end region

    @override
    def do_run(self):
        # Exclude all private inputs
        ins = {k: v for k, v in self.inputs.iteritems() if not k.startswith('_')}
        return self._run(**ins)

    @protected
    def get_parent_calc(self):
        # Can't get it if we don't know our parent
        if self._parent_pid is None:
            return None

        # First try and get the process from the monitor in case it is running
        try:
            return MONITOR.get_process(self._parent_pid).calc
        except ValueError:
            pass

        # Ok, maybe the pid is actually a pk...
        try:
            return load_node(pk=self._parent_pid)
        except exceptions.NotExistent:
            pass

        # Out of options
        return None

<<<<<<< HEAD
=======
    @protected
    def report(self, msg, *args, **kwargs):
        """
        Log a message to the logger, which should get saved to the
        database through the attached DbLogHandler. The class name and function
        name of the caller are prepended to the given message
        """
        message = '[{}|{}|{}]: {}'.format(self.calc.pk, self.__class__.__name__, inspect.stack()[1][3], msg)
        self.logger.log(LOG_LEVEL_REPORT, message, *args, **kwargs)

    # @override
    # def create_input_args(self, inputs):
    #     parsed = super(Process, self).create_input_args(inputs)
    #     # Now remove any that have a leading underscore
    #     for name in parsed.keys():
    #         if name.startswith('_'):
    #             del parsed[name]
    #     return parsed

>>>>>>> cf344489
    def _create_and_setup_db_record(self):
        self._calc = self.get_or_create_db_record()
        self._setup_db_record()
        if self.inputs._store_provenance:
            self.calc.store_all()

        if self.calc.pk is not None:
            return self.calc.pk
        else:
            return uuid.UUID(self.calc.uuid)

    def _setup_db_record(self):
        assert self.inputs is not None
        assert not self.calc.is_sealed, \
            "Calculation cannot be sealed when setting up the database record"

        # Save the name of this process
        self.calc._set_attr(PROCESS_LABEL_ATTR, self.__class__.__name__)

        parent_calc = self.get_parent_calc()

        # First get a dictionary of all the inputs to link, this is needed to
        # deal with things like input groups
        to_link = {}
        for name, input in self.inputs.iteritems():
            # Ignore all inputs starting with a leading underscore
            if name.startswith('_'):
                continue

            if self.spec().has_input(name):
                if isinstance(self.spec().get_input(name), port.InputGroupPort):
                    to_link.update(
                        {"{}_{}".format(name, k): v for k, v in
                         input.iteritems()})
                else:
                    to_link[name] = input
            else:
                # It's not in the spec, so we better support dynamic inputs
                assert self.spec().has_dynamic_input()
                to_link[name] = input

        for name, input in to_link.iteritems():

            if isinstance(input, Calculation):
                input = get_or_create_output_group(input)

            if not input.is_stored:
                # If the input isn't stored then assume our parent created it
                if parent_calc:
                    input.add_link_from(parent_calc, "CREATE",
                                        link_type=LinkType.CREATE)
                if self.inputs._store_provenance:
                    input.store()

            self.calc.add_link_from(input, name)

        if parent_calc:
            self.calc.add_link_from(parent_calc, "CALL",
                                    link_type=LinkType.CALL)

        if self.raw_inputs:
            if '_description' in self.raw_inputs:
                self.calc.description = self.raw_inputs._description
            if '_label' in self.raw_inputs:
                self.calc.label = self.raw_inputs._label

    def _can_fast_forward(self, inputs):
        return False

    def _fast_forward(self):
        node = None  # Here we should find the old node
        for k, v in node.get_output_dict():
            self.out(k, v)


class FunctionProcess(Process):
    _func_args = None

    @staticmethod
    def _func(*args, **kwargs):
        """
        This is used internally to store the actual function that is being
        wrapped and will be replaced by the build method.
        """
        return {}

    @staticmethod
    def build(func, **kwargs):
        """
        Build a Process from the given function.  All function arguments will
        be assigned as process inputs.  If keyword arguments are specified then
        these will also become inputs.

        :param func: The function to build a process from
        :param kwargs: Optional keyword arguments that will become additional
            inputs to the process
        :return: A Process class that represents the function
        :rtype: :class:`FunctionProcess`
        """
        import inspect
        from aiida.orm.data import Data

        args, varargs, keywords, defaults = inspect.getargspec(func)

        def _define(cls, spec):
            super(FunctionProcess, cls).define(spec)

            for i in range(len(args)):
                default = None
                if defaults and len(defaults) - len(args) + i >= 0:
                    default = defaults[i]
                spec.input(args[i], valid_type=Data, default=default)
                # Make sure to get rid of the argument from the keywords dict
                kwargs.pop(args[i], None)

            for k, v in kwargs.iteritems():
                spec.input(k)

            # If the function support kwargs then allow dynamic inputs,
            # otherwise disallow
            if keywords is not None:
                spec.dynamic_input()
            else:
                spec.no_dynamic_input()

            # We don't know what a function will return so keep it dynamic
            spec.dynamic_output(valid_type=Data)

        return type(func.__name__, (FunctionProcess,),
                    {'_func': staticmethod(func),
                     Process.define.__name__: classmethod(_define),
                     '_func_args': args})

    @classmethod
    def create_inputs(cls, *args, **kwargs):
        ins = {}
        if kwargs:
            ins.update(kwargs)
        if args:
            ins.update(cls.args_to_dict(*args))
        return ins

    @classmethod
    def args_to_dict(cls, *args):
        """
        Create an input dictionary (i.e. label: value) from supplied args.

        :param args: The values to use
        :return: A label: value dictionary
        """
        assert (len(args) == len(cls._func_args))
        return dict(zip(cls._func_args, args))

    @override
    def setup_db_record(self):
        super(FunctionProcess, self).setup_db_record()
        add_source_info(self.calc, self._func)
        # Save the name of the function
        self.calc._set_attr(PROCESS_LABEL_ATTR, self._func.__name__)

    @override
    def _run(self, **kwargs):
        from aiida.orm.data import Data

        args = []
        for arg in self._func_args:
            args.append(kwargs.pop(arg))
        outs = self._func(*args, **kwargs)
        if outs is not None:
            if isinstance(outs, Data):
                self.out(self.SINGLE_RETURN_LINKNAME, outs)
            elif isinstance(outs, collections.Mapping):
                for name, value in outs.iteritems():
                    self.out(name, value)
            else:
                raise TypeError(
                    "Workfunction returned unsupported type '{}'\n"
                    "Must be a Data type or a Mapping of string => Data".
                        format(outs.__class__))<|MERGE_RESOLUTION|>--- conflicted
+++ resolved
@@ -327,8 +327,6 @@
         # Out of options
         return None
 
-<<<<<<< HEAD
-=======
     @protected
     def report(self, msg, *args, **kwargs):
         """
@@ -339,16 +337,7 @@
         message = '[{}|{}|{}]: {}'.format(self.calc.pk, self.__class__.__name__, inspect.stack()[1][3], msg)
         self.logger.log(LOG_LEVEL_REPORT, message, *args, **kwargs)
 
-    # @override
-    # def create_input_args(self, inputs):
-    #     parsed = super(Process, self).create_input_args(inputs)
-    #     # Now remove any that have a leading underscore
-    #     for name in parsed.keys():
-    #         if name.startswith('_'):
-    #             del parsed[name]
-    #     return parsed
-
->>>>>>> cf344489
+
     def _create_and_setup_db_record(self):
         self._calc = self.get_or_create_db_record()
         self._setup_db_record()
