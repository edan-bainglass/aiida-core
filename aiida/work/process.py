--- conflicted
+++ resolved
@@ -190,19 +190,15 @@
 
     _spec_type = ProcessSpec
 
-<<<<<<< HEAD
-    def __init__(self, inputs=None, pid=None, logger=None, loop=None, parent_pid=None):
-        super(Process, self).__init__(inputs, pid, logger, loop)
-=======
-    def __init__(self, inputs=None, pid=None, logger=None, runner=None):
+    def __init__(self, inputs=None, pid=None, logger=None, runner=None, parent_pid=None):
         if runner is None:
             self._runner = get_runner()
         else:
             self._runner = runner
 
         super(Process, self).__init__(inputs, pid, logger, self._runner.loop)
->>>>>>> d9f7aa1d
-
+
+        self._calc = None
         # Get the parent from the top of the process stack
         if parent_pid is None:
             try:
@@ -279,11 +275,6 @@
             self.calc.seal()
         except exceptions.ModificationNotAllowed:
             pass
-
-    @override
-    def on_cancelled(self, msg):
-        super(Process, self).on_cancelled(msg)
-        self.calc._set_attr(WorkCalculation.ABORTED_KEY, True)
 
     @override
     def on_failed(self, exc_info):
